--- conflicted
+++ resolved
@@ -294,11 +294,7 @@
 	}
 
 	// Insert new events
-<<<<<<< HEAD
-	numNew, latestNIDs, err := h.Store.Accumulate(userID, roomID, timeline)
-=======
-	accResult, err := h.Store.Accumulate(userID, roomID, prevBatch, timeline)
->>>>>>> 3a451cb2
+	accResult, err := h.Store.Accumulate(userID, roomID, timeline)
 	if err != nil {
 		logger.Err(err).Int("timeline", len(timeline.Events)).Str("room", roomID).Msg("V2: failed to accumulate room")
 		internal.GetSentryHubFromContextOrDefault(ctx).CaptureException(err)
@@ -316,13 +312,8 @@
 	if accResult.NumNew != 0 {
 		h.v2Pub.Notify(pubsub.ChanV2, &pubsub.V2Accumulate{
 			RoomID:    roomID,
-<<<<<<< HEAD
 			PrevBatch: timeline.PrevBatch,
-			EventNIDs: latestNIDs,
-=======
-			PrevBatch: prevBatch,
 			EventNIDs: accResult.TimelineNIDs,
->>>>>>> 3a451cb2
 		})
 	}
 
