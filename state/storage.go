--- conflicted
+++ resolved
@@ -407,21 +407,12 @@
 	return result, nil
 }
 
-<<<<<<< HEAD
-func (s *Storage) Accumulate(userID, roomID string, timeline internal.TimelineResponse) (numNew int, timelineNIDs []int64, err error) {
+func (s *Storage) Accumulate(userID, roomID string, timeline internal.TimelineResponse) (result AccumulateResult, err error) {
 	if len(timeline.Events) == 0 {
-		return 0, nil, nil
+		return AccumulateResult{}, nil
 	}
 	err = sqlutil.WithTransaction(s.Accumulator.db, func(txn *sqlx.Tx) error {
-		numNew, timelineNIDs, err = s.Accumulator.Accumulate(txn, userID, roomID, timeline)
-=======
-func (s *Storage) Accumulate(userID, roomID, prevBatch string, timeline []json.RawMessage) (result AccumulateResult, err error) {
-	if len(timeline) == 0 {
-		return AccumulateResult{}, nil
-	}
-	err = sqlutil.WithTransaction(s.Accumulator.db, func(txn *sqlx.Tx) error {
-		result, err = s.Accumulator.Accumulate(txn, userID, roomID, prevBatch, timeline)
->>>>>>> 3a451cb2
+		result, err = s.Accumulator.Accumulate(txn, userID, roomID, timeline)
 		return err
 	})
 	return result, err
