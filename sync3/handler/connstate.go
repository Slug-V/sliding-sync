package handler

import (
	"context"
	"encoding/json"
	"time"

	"github.com/matrix-org/sliding-sync/internal"
	"github.com/matrix-org/sliding-sync/sync3"
	"github.com/matrix-org/sliding-sync/sync3/caches"
	"github.com/matrix-org/sliding-sync/sync3/extensions"
	"github.com/prometheus/client_golang/prometheus"
	"github.com/tidwall/gjson"
)

type JoinChecker interface {
	IsUserJoined(userID, roomID string) bool
}

// ConnState tracks all high-level connection state for this connection, like the combined request
// and the underlying sorted room list. It doesn't track positions of the connection.
type ConnState struct {
	userID   string
	deviceID string
	// the only thing that can touch these data structures is the conn goroutine
	muxedReq *sync3.Request
	lists    *sync3.InternalRequestLists

	// Confirmed room subscriptions. Entries in this list have been checked for things like
	// "is the user joined to this room?" whereas subscriptions in muxedReq are untrusted.
	roomSubscriptions map[string]sync3.RoomSubscription // room_id -> subscription

	// This is some event NID which is used to anchor any requests for room data from the database
	// to their per-room latest NIDs. It does this by selecting the latest NID for each requested room
	// where the NID is <= this anchor value. Note that there are no ordering guarantees here: it's
	// possible for the anchor to be higher than room X's latest NID and for this connection to have
	// not yet seen room X's latest NID (it'll be sitting in the live buffer). This is why it's important
	// that ConnState DOES NOT ignore events based on this value - it must ignore events based on the real
	// load position for the room.
	// If this value is negative or 0, it means that this connection has not been loaded yet.
	anchorLoadPosition int64
	// roomID -> latest load pos
	loadPositions map[string]int64

	txnIDWaiter *TxnIDWaiter
	live        *connStateLive

	globalCache *caches.GlobalCache
	userCache   *caches.UserCache
	userCacheID int
	lazyCache   *LazyCache

	joinChecker JoinChecker

	extensionsHandler   extensions.HandlerInterface
	setupHistogramVec   *prometheus.HistogramVec
	processHistogramVec *prometheus.HistogramVec
}

func NewConnState(
	userID, deviceID string, userCache *caches.UserCache, globalCache *caches.GlobalCache,
	ex extensions.HandlerInterface, joinChecker JoinChecker, setupHistVec *prometheus.HistogramVec, histVec *prometheus.HistogramVec,
	maxPendingEventUpdates int, maxTransactionIDDelay time.Duration,
) *ConnState {
	cs := &ConnState{
		globalCache:         globalCache,
		userCache:           userCache,
		userID:              userID,
		deviceID:            deviceID,
		anchorLoadPosition:  -1,
		loadPositions:       make(map[string]int64),
		roomSubscriptions:   make(map[string]sync3.RoomSubscription),
		lists:               sync3.NewInternalRequestLists(),
		extensionsHandler:   ex,
		joinChecker:         joinChecker,
		lazyCache:           NewLazyCache(),
		setupHistogramVec:   setupHistVec,
		processHistogramVec: histVec,
	}
	cs.live = &connStateLive{
		ConnState: cs,
		updates:   make(chan caches.Update, maxPendingEventUpdates),
	}
	cs.txnIDWaiter = NewTxnIDWaiter(
		userID,
		maxTransactionIDDelay,
		func(delayed bool, update caches.Update) {
			cs.live.onUpdate(update)
		},
	)
	// subscribe for updates before loading. We risk seeing dupes but that's fine as load positions
	// will stop us double-processing.
	cs.userCacheID = cs.userCache.Subsribe(cs)
	return cs
}

// load the initial joined room list, unfiltered and unsorted, and cache up the fields we care about
// like the room name. We have synchronisation issues here similar to the ConnMap's initial Load.
// However, unlike the ConnMap, we cannot just say "don't start any v2 poll loops yet". To keep things
// synchronised from duplicate event processing, this function will remember the latest NID it used
// to load the initial state, then ignore all incoming events until a syncPosition > the load position
// is received. This guards against the following race condition:
//   - Conn is made. It is atomically added to the ConnMap, making it immediately eligible to be pushed new events.
//   - Between the Conn being added to the ConnMap and the call to load() (done when we get the first HandleIncomingRequest call)
//     N events arrive and get buffered.
//   - load() bases its current state based on the latest position, which includes processing of these N events.
//   - post load() we read N events, processing them a 2nd time.
func (s *ConnState) load(ctx context.Context, req *sync3.Request) error {
	initialLoadPosition, joinedRooms, joinTimings, loadPositions, err := s.globalCache.LoadJoinedRooms(ctx, s.userID)
	if err != nil {
		return err
	}
	for roomID, pos := range loadPositions {
		s.loadPositions[roomID] = pos
	}
	rooms := make([]sync3.RoomConnMetadata, len(joinedRooms))
	i := 0
	for _, metadata := range joinedRooms {
		metadata.RemoveHero(s.userID)
		urd := s.userCache.LoadRoomData(metadata.RoomID)
		timing, ok := joinTimings[metadata.RoomID]
		internal.AssertWithContext(ctx, "LoadJoinedRooms returned room with timing info", ok)
		urd.JoinTiming = timing

		interestedEventTimestampsByList := make(map[string]uint64, len(req.Lists))
		for listKey, listReq := range req.Lists {
			interestingActivityTs := metadata.LastMessageTimestamp
			if len(listReq.BumpEventTypes) > 0 {
				// Use the global cache to find the timestamp of the latest interesting
				// event we can see. If there is no such event, fall back to the
				// LastMessageTimestamp.
				joinEvent := joinTimings[metadata.RoomID]
				interestingActivityTs = joinEvent.Timestamp
				for _, eventType := range listReq.BumpEventTypes {
					timing := metadata.LatestEventsByType[eventType]
					// we found a later event which we are authorised to see, use it instead
					if joinEvent.NID < timing.NID && interestingActivityTs < timing.Timestamp {
						interestingActivityTs = timing.Timestamp
					}
				}
			}
			interestedEventTimestampsByList[listKey] = interestingActivityTs
		}
		rooms[i] = sync3.RoomConnMetadata{
			RoomMetadata:                  *metadata,
			UserRoomData:                  urd,
			LastInterestedEventTimestamps: interestedEventTimestampsByList,
		}
		i++
	}
	invites := s.userCache.Invites()
	for _, urd := range invites {
		metadata := urd.Invite.RoomMetadata()
		inviteTimestampsByList := make(map[string]uint64, len(req.Lists))
		for listKey, _ := range req.Lists {
			inviteTimestampsByList[listKey] = metadata.LastMessageTimestamp
		}
		rooms = append(rooms, sync3.RoomConnMetadata{
			RoomMetadata:                  *metadata,
			UserRoomData:                  urd,
			LastInterestedEventTimestamps: inviteTimestampsByList,
		})
	}

	for _, r := range rooms {
		s.lists.SetRoom(r)
	}
	s.anchorLoadPosition = initialLoadPosition
	return nil
}

// OnIncomingRequest is guaranteed to be called sequentially (it's protected by a mutex in conn.go)
func (s *ConnState) OnIncomingRequest(ctx context.Context, cid sync3.ConnID, req *sync3.Request, isInitial bool, start time.Time) (*sync3.Response, error) {
	if s.anchorLoadPosition <= 0 {
		// load() needs no ctx so drop it
		_, region := internal.StartSpan(ctx, "load")
		err := s.load(ctx, req)
		if err != nil {
			// in practice this means DB hit failures. If we try again later maybe it'll work, and we will because
			// anchorLoadPosition is unset.
			logger.Err(err).Str("conn", cid.String()).Msg("failed to load initial data")
		}
		region.End()
	}
	setupTime := time.Since(start)
	s.trackSetupDuration(setupTime, isInitial)
	return s.onIncomingRequest(ctx, req, isInitial)
}

// onIncomingRequest is a callback which fires when the client makes a request to the server. Whilst each request may
// be on their own goroutine, the requests are linearised for us by Conn so it is safe to modify ConnState without
// additional locking mechanisms.
func (s *ConnState) onIncomingRequest(reqCtx context.Context, req *sync3.Request, isInitial bool) (*sync3.Response, error) {
	start := time.Now()
	// ApplyDelta works fine if s.muxedReq is nil
	var delta *sync3.RequestDelta
	s.muxedReq, delta = s.muxedReq.ApplyDelta(req)
	internal.Logf(reqCtx, "connstate", "new subs=%v unsubs=%v num_lists=%v", len(delta.Subs), len(delta.Unsubs), len(delta.Lists))
	for key, l := range delta.Lists {
		listData := ""
		if l.Curr != nil {
			listDataBytes, _ := json.Marshal(l.Curr)
			listData = string(listDataBytes)
		}
		internal.Logf(reqCtx, "connstate", "list[%v] prev_empty=%v curr=%v", key, l.Prev == nil, listData)
	}
	for roomID, sub := range s.muxedReq.RoomSubscriptions {
		internal.Logf(reqCtx, "connstate", "room sub[%v] %v", roomID, sub)
	}

	// work out which rooms we'll return data for and add their relevant subscriptions to the builder
	// for it to mix together
	builder := NewRoomsBuilder()
	// works out which rooms are subscribed to but doesn't pull room data
	s.buildRoomSubscriptions(reqCtx, builder, delta.Subs, delta.Unsubs)
	// works out how rooms get moved about but doesn't pull room data
	respLists := s.buildListSubscriptions(reqCtx, builder, delta.Lists)

	// pull room data and set changes on the response
	response := &sync3.Response{
		Rooms: s.buildRooms(reqCtx, builder.BuildSubscriptions()), // pull room data
		Lists: respLists,
	}

	// Handle extensions AFTER processing lists as extensions may need to know which rooms the client
	// is being notified about (e.g. for room account data)
<<<<<<< HEAD
	ctx, region := internal.StartSpan(ctx, "extensions")
	response.Extensions = s.extensionsHandler.Handle(ctx, s.muxedReq.Extensions, extensions.Context{
		UserID:             s.userID,
		DeviceID:           s.deviceID,
		RoomIDToTimeline:   response.RoomIDsToTimelineEventIDs(),
		IsInitial:          isInitial,
		RoomIDsToLists:     s.lists.ListsByVisibleRoomIDs(s.muxedReq.Lists),
		AllSubscribedRooms: s.muxedReq.SubscribedRoomIDs(),
		AllLists:           s.muxedReq.ListKeys(),
=======
	extCtx, region := internal.StartSpan(reqCtx, "extensions")
	response.Extensions = s.extensionsHandler.Handle(extCtx, s.muxedReq.Extensions, extensions.Context{
		UserID:           s.userID,
		DeviceID:         s.deviceID,
		RoomIDToTimeline: response.RoomIDsToTimelineEventIDs(),
		IsInitial:        isInitial,
>>>>>>> 088f30be
	})
	region.End()

	if response.ListOps() > 0 || len(response.Rooms) > 0 || response.Extensions.HasData(isInitial) {
		// we're going to immediately return, so track how long this took. We don't do this for long
		// polling requests as high numbers mean nothing. We need to check if we will block as otherwise
		// we will have tons of fast requests logged (as they get tracked and then hit live streaming)
		// In other words, this metric tracks the time it takes to process _changes_ in the client
		// requests (initial connection, modifying index positions, etc) which should always be fast.
		s.trackProcessDuration(time.Since(start), isInitial)
	}

	// do live tracking if we have nothing to tell the client yet
	updateCtx, region := internal.StartSpan(reqCtx, "liveUpdate")
	s.live.liveUpdate(updateCtx, req, s.muxedReq.Extensions, isInitial, response)
	region.End()

	// counts are AFTER events are applied, hence after liveUpdate
	for listKey := range response.Lists {
		l := response.Lists[listKey]
		l.Count = s.lists.Count(listKey)
		response.Lists[listKey] = l
	}

	// Add membership events for users sending typing notifications. We do this after live update
	// and initial room loading code so we LL room members in all cases.
	if response.Extensions.Typing != nil && response.Extensions.Typing.HasData(isInitial) {
		s.lazyLoadTypingMembers(reqCtx, response)
	}
	return response, nil
}

func (s *ConnState) onIncomingListRequest(ctx context.Context, builder *RoomsBuilder, listKey string, prevReqList, nextReqList *sync3.RequestList) sync3.ResponseList {
	ctx, span := internal.StartSpan(ctx, "onIncomingListRequest")
	defer span.End()
	roomList, overwritten := s.lists.AssignList(ctx, listKey, nextReqList.Filters, nextReqList.Sort, sync3.DoNotOverwrite)

	if nextReqList.ShouldGetAllRooms() {
		if overwritten || prevReqList.FiltersChanged(nextReqList) {
			// this is either a new list or the filters changed, so we need to splat all the rooms to the client.
			subID := builder.AddSubscription(nextReqList.RoomSubscription)
			allRoomIDs := roomList.RoomIDs()
			builder.AddRoomsToSubscription(ctx, subID, allRoomIDs)
			return sync3.ResponseList{
				// send all the room IDs initially so the user knows which rooms in the top-level rooms map
				// correspond to this list.
				Ops: []sync3.ResponseOp{
					&sync3.ResponseOpRange{
						Operation: sync3.OpSync,
						Range:     [2]int64{0, int64(len(allRoomIDs) - 1)},
						RoomIDs:   allRoomIDs,
					},
				},
			}
		}
	}

	// TODO: list deltas
	var responseOperations []sync3.ResponseOp

	var prevRange sync3.SliceRanges
	if prevReqList != nil {
		prevRange = prevReqList.Ranges
	}

	// Handle SYNC / INVALIDATE ranges
	var addedRanges, removedRanges sync3.SliceRanges
	if prevRange != nil {
		addedRanges, removedRanges, _ = prevRange.Delta(nextReqList.Ranges)
	} else {
		addedRanges = nextReqList.Ranges
	}

	sortChanged := prevReqList.SortOrderChanged(nextReqList)
	filtersChanged := prevReqList.FiltersChanged(nextReqList)
	if sortChanged || filtersChanged {
		// the sort/filter operations have changed, invalidate everything (if there were previous syncs), re-sort and re-SYNC
		if prevReqList != nil {
			// there were previous syncs for this list, INVALIDATE the lot
			logger.Trace().Interface("range", prevRange).Msg("INVALIDATEing because sort/filter ops have changed")
			allRoomIDs := roomList.RoomIDs()
			for _, r := range prevRange {
				if r[0] >= roomList.Len() {
					// This range will not have been echoed to the client because it is outside
					// the total length of the room list; do not try to invalidate it.
					continue
				}
				responseOperations = append(responseOperations, &sync3.ResponseOpRange{
					Operation: sync3.OpInvalidate,
					Range:     clampSliceRangeToListSize(ctx, r, int64(len(allRoomIDs))),
				})
			}
		}
		if filtersChanged {
			// we need to re-create the list as the rooms may have completely changed
			roomList, _ = s.lists.AssignList(ctx, listKey, nextReqList.Filters, nextReqList.Sort, sync3.Overwrite)
		}
		// resort as either we changed the sort order or we added/removed a bunch of rooms
		if err := roomList.Sort(nextReqList.Sort); err != nil {
			logger.Err(err).Str("key", listKey).Msg("cannot sort list")
			internal.GetSentryHubFromContextOrDefault(ctx).CaptureException(err)
		}
		addedRanges = nextReqList.Ranges
		removedRanges = nil
	}

	// send INVALIDATE for these ranges
	if len(removedRanges) > 0 {
		logger.Trace().Interface("range", removedRanges).Msg("INVALIDATEing because ranges were removed")
	}
	for i := range removedRanges {
		if removedRanges[i][0] >= (roomList.Len()) {
			// This range will not have been echoed to the client because it is outside
			// the total length of the room list; do not try to invalidate it.
			continue
		}
		responseOperations = append(responseOperations, &sync3.ResponseOpRange{
			Operation: sync3.OpInvalidate,
			Range:     clampSliceRangeToListSize(ctx, removedRanges[i], roomList.Len()),
		})
	}

	// inform the builder about this list
	subID := builder.AddSubscription(nextReqList.RoomSubscription)

	// send full room data for these ranges
	for i := range addedRanges {
		sr := sync3.SliceRanges([][2]int64{addedRanges[i]})
		subslice := sr.SliceInto(roomList)
		if len(subslice) == 0 {
			continue
		}
		sortableRooms := subslice[0].(*sync3.SortableRooms)
		roomIDs := sortableRooms.RoomIDs()
		// the builder will populate this with the right room data
		builder.AddRoomsToSubscription(ctx, subID, roomIDs)

		responseOperations = append(responseOperations, &sync3.ResponseOpRange{
			Operation: sync3.OpSync,
			Range:     clampSliceRangeToListSize(ctx, addedRanges[i], roomList.Len()),
			RoomIDs:   roomIDs,
		})
	}

	if prevReqList != nil {
		// If nothing has changed ordering wise in this list (sort/filter) but the timeline limit / req_state has,
		// we need to make a new subscription registering this change to include the new data.
		timelineChanged := prevReqList.TimelineLimitChanged(nextReqList)
		reqStateChanged := prevReqList.RoomSubscription.RequiredStateChanged(nextReqList.RoomSubscription)
		if !sortChanged && !filtersChanged && (timelineChanged || reqStateChanged) {
			var newRS sync3.RoomSubscription
			if timelineChanged {
				newRS.TimelineLimit = nextReqList.TimelineLimit
			}
			if reqStateChanged {
				newRS.RequiredState = nextReqList.RequiredState
			}
			newSubID := builder.AddSubscription(newRS)
			// all the current rooms need to be added to this subscription
			subslice := nextReqList.Ranges.SliceInto(roomList)
			for _, ss := range subslice {
				sortableRooms := ss.(*sync3.SortableRooms)
				roomIDs := sortableRooms.RoomIDs()
				// it's important that we filter out rooms the user is no longer joined to. Specifically,
				// there is a race condition exercised in the security test TestSecurityLiveStreamEventLeftLeak
				// whereby Eve syncs whilst still joined to the room, then she gets kicked, then syncs again
				// with an existing session but with changed req state / timeline params. In this scenario,
				// this code executes BEFORE the kick event has been processed on liveUpdate. This will cause
				// the subscription to fetch the CURRENT state (though not timeline as the load position has
				// not been updated) which Eve should not be able to see as she is no longer joined.
				joinedRoomIDs := make([]string, 0, len(roomIDs))
				for _, roomID := range roomIDs {
					if !s.joinChecker.IsUserJoined(s.userID, roomID) {
						continue
					}
					joinedRoomIDs = append(joinedRoomIDs, roomID)
				}
				// the builder will populate this with the right room data
				builder.AddRoomsToSubscription(ctx, newSubID, joinedRoomIDs)
			}
		}
	}

	return sync3.ResponseList{
		Ops: responseOperations,
		// count will be filled in later
	}
}

func (s *ConnState) buildListSubscriptions(ctx context.Context, builder *RoomsBuilder, listDeltas map[string]sync3.RequestListDelta) map[string]sync3.ResponseList {
	ctx, span := internal.StartSpan(ctx, "buildListSubscriptions")
	defer span.End()
	result := make(map[string]sync3.ResponseList, len(s.muxedReq.Lists))
	// loop each list and handle each independently
	for listKey, list := range listDeltas {
		if list.Curr == nil {
			// they deleted this list
			logger.Debug().Str("key", listKey).Msg("list deleted")
			s.lists.DeleteList(listKey)
			continue
		}
		result[listKey] = s.onIncomingListRequest(ctx, builder, listKey, list.Prev, list.Curr)
	}
	return result
}

func (s *ConnState) buildRoomSubscriptions(ctx context.Context, builder *RoomsBuilder, subs, unsubs []string) {
	ctx, span := internal.StartSpan(ctx, "buildRoomSubscriptions")
	defer span.End()
	for _, roomID := range subs {
		// check that the user is allowed to see these rooms as they can set arbitrary room IDs
		if !s.joinChecker.IsUserJoined(s.userID, roomID) {
			continue
		}

		sub, ok := s.muxedReq.RoomSubscriptions[roomID]
		if !ok {
			logger.Warn().Str("room_id", roomID).Msg(
				"room listed in subscriptions but there is no subscription information in the request, ignoring room subscription.",
			)
			continue
		}
		s.roomSubscriptions[roomID] = sub
		subID := builder.AddSubscription(sub)
		builder.AddRoomsToSubscription(ctx, subID, []string{roomID})
	}
	for _, roomID := range unsubs {
		delete(s.roomSubscriptions, roomID)
	}
}

func (s *ConnState) buildRooms(ctx context.Context, builtSubs []BuiltSubscription) map[string]sync3.Room {
	ctx, span := internal.StartSpan(ctx, "buildRooms")
	defer span.End()
	result := make(map[string]sync3.Room)

	var bumpEventTypes []string
	for _, x := range s.muxedReq.Lists {
		bumpEventTypes = append(bumpEventTypes, x.BumpEventTypes...)
	}

	for _, bs := range builtSubs {
		roomIDs := bs.RoomIDs
		if bs.RoomSubscription.IncludeOldRooms != nil {
			var oldRoomIDs []string
			for _, currRoomID := range bs.RoomIDs { // <- the list of subs we definitely are including
				// append old rooms if we are joined to them
				currRoom := s.lists.ReadOnlyRoom(currRoomID)
				var prevRoomID *string
				if currRoom != nil {
					prevRoomID = currRoom.PredecessorRoomID
				}
				for prevRoomID != nil { // <- the chain of old rooms
					// if not joined, bail
					if !s.joinChecker.IsUserJoined(s.userID, *prevRoomID) {
						break
					}
					oldRoomIDs = append(oldRoomIDs, *prevRoomID)
					// keep checking
					prevRoom := s.lists.ReadOnlyRoom(*prevRoomID)
					if prevRoom != nil {
						prevRoomID = prevRoom.PredecessorRoomID
					}
				}
			}

			// If we have old rooms to fetch, do so.
			if len(oldRoomIDs) > 0 {
				// old rooms use a different subscription
				oldRooms := s.getInitialRoomData(ctx, *bs.RoomSubscription.IncludeOldRooms, bumpEventTypes, oldRoomIDs...)
				for oldRoomID, oldRoom := range oldRooms {
					result[oldRoomID] = oldRoom
				}
			}
		}

		// There won't be anything to fetch, try the next subscription.
		if len(roomIDs) == 0 {
			continue
		}

		rooms := s.getInitialRoomData(ctx, bs.RoomSubscription, bumpEventTypes, roomIDs...)
		for roomID, room := range rooms {
			result[roomID] = room
		}
	}
	return result
}

func (s *ConnState) lazyLoadTypingMembers(ctx context.Context, response *sync3.Response) {
	for roomID, typingEvent := range response.Extensions.Typing.Rooms {
		if !s.lazyCache.IsLazyLoading(roomID) {
			continue
		}
		room, ok := response.Rooms[roomID]
		if !ok {
			room = sync3.Room{}
		}
		typingUsers := gjson.GetBytes(typingEvent, "content.user_ids")
		for _, typingUserID := range typingUsers.Array() {
			if s.lazyCache.IsSet(roomID, typingUserID.Str) {
				// client should already know about this member
				continue
			}
			// load the state event
			memberEvent := s.globalCache.LoadStateEvent(ctx, roomID, s.loadPositions[roomID], "m.room.member", typingUserID.Str)
			if memberEvent != nil {
				room.RequiredState = append(room.RequiredState, memberEvent)
				s.lazyCache.AddUser(roomID, typingUserID.Str)
			}
		}
		// only add the room if we have membership events
		if len(room.RequiredState) > 0 {
			response.Rooms[roomID] = room
		}
	}
}

func (s *ConnState) getInitialRoomData(ctx context.Context, roomSub sync3.RoomSubscription, bumpEventTypes []string, roomIDs ...string) map[string]sync3.Room {
	ctx, span := internal.StartSpan(ctx, "getInitialRoomData")
	defer span.End()
	rooms := make(map[string]sync3.Room, len(roomIDs))
	// We want to grab the user room data and the room metadata for each room ID. We use the globally
	// highest NID we've seen to act as an anchor for the request. This anchor does not guarantee that
	// events returned here have already been seen - the position is not globally ordered - so because
	// room A has a position of 6 and B has 7 (so the highest is 7) does not mean that this connection
	// has seen 6, as concurrent room updates cause A and B to race. This is why we then go through the
	// response to this call to assign new load positions for each room.
	roomIDToUserRoomData := s.userCache.LazyLoadTimelines(ctx, s.anchorLoadPosition, roomIDs, int(roomSub.TimelineLimit))
	roomMetadatas := s.globalCache.LoadRooms(ctx, roomIDs...)
	// prepare lazy loading data structures, txn IDs
	roomToUsersInTimeline := make(map[string][]string, len(roomIDToUserRoomData))
	roomToTimeline := make(map[string][]json.RawMessage)
	for roomID, urd := range roomIDToUserRoomData {
		set := make(map[string]struct{})
		for _, ev := range urd.RequestedLatestEvents.Timeline {
			set[gjson.GetBytes(ev, "sender").Str] = struct{}{}
		}
		userIDs := make([]string, len(set))
		i := 0
		for userID := range set {
			userIDs[i] = userID
			i++
		}
		roomToUsersInTimeline[roomID] = userIDs
		roomToTimeline[roomID] = urd.RequestedLatestEvents.Timeline
		// remember what we just loaded so if we see these events down the live stream we know to ignore them.
		// This means that requesting a direct room subscription causes the connection to jump ahead to whatever
		// is in the database at the time of the call, rather than gradually converging by consuming live data.
		// This is fine, so long as we jump ahead on a per-room basis. We need to make sure (ideally) that the
		// room state is also pinned to the load position here, else you could see weird things in individual
		// responses such as an updated room.name without the associated m.room.name event (though this will
		// come through on the next request -> it converges to the right state so it isn't critical).
		s.loadPositions[roomID] = urd.RequestedLatestEvents.LatestNID
	}
	roomToTimeline = s.userCache.AnnotateWithTransactionIDs(ctx, s.userID, s.deviceID, roomToTimeline)
	rsm := roomSub.RequiredStateMap(s.userID)
	// by reusing the same global load position anchor here, we can be sure that the state returned here
	// matches the timeline we loaded earlier - the race conditions happen around pubsub updates and not
	// the events table itself, so whatever position is picked based on this anchor is immutable.
	roomIDToState := s.globalCache.LoadRoomState(ctx, roomIDs, s.anchorLoadPosition, rsm, roomToUsersInTimeline)
	if roomIDToState == nil { // e.g no required_state
		roomIDToState = make(map[string][]json.RawMessage)
	}
	for _, roomID := range roomIDs {
		userRoomData, ok := roomIDToUserRoomData[roomID]
		if !ok {
			userRoomData = caches.NewUserRoomData()
		}
		metadata := roomMetadatas[roomID]
		var inviteState []json.RawMessage
		// handle invites specially as we do not want to leak additional data beyond the invite_state and if
		// we happen to have this room in the global cache we will do.
		// Furthermore, rooms the proxy have been invited to for the first time ever will not be in the global cache yet,
		// which will cause errors below when we try calling functions on a nil metadata.
		if userRoomData.IsInvite {
			metadata = userRoomData.Invite.RoomMetadata()
			inviteState = userRoomData.Invite.InviteState
		}
		metadata.RemoveHero(s.userID)
		var requiredState []json.RawMessage
		if !userRoomData.IsInvite {
			requiredState = roomIDToState[roomID]
			if requiredState == nil {
				requiredState = make([]json.RawMessage, 0)
			}
		}

		// Get the highest timestamp, determined by bumpEventTypes,
		// for this room
		roomListsMeta := s.lists.ReadOnlyRoom(roomID)
		var maxTs uint64
		for _, t := range bumpEventTypes {
			if roomListsMeta == nil {
				break
			}

			evMeta := roomListsMeta.LatestEventsByType[t]
			if evMeta.Timestamp > maxTs {
				maxTs = evMeta.Timestamp
			}
		}

		// If we didn't find any events which would update the timestamp
		// use the join event timestamp instead. Also don't leak
		// timestamp from before we joined.
		if maxTs == 0 || maxTs < roomListsMeta.JoinTiming.Timestamp {
			if roomListsMeta != nil {
				maxTs = roomListsMeta.JoinTiming.Timestamp
				// If no bumpEventTypes are specified, use the
				// LastMessageTimestamp so clients are still able
				// to correctly sort on it.
				if len(bumpEventTypes) == 0 {
					maxTs = roomListsMeta.LastMessageTimestamp
				}
			}
		}

		rooms[roomID] = sync3.Room{
			Name:              internal.CalculateRoomName(metadata, 5), // TODO: customisable?
			AvatarChange:      sync3.NewAvatarChange(internal.CalculateAvatar(metadata)),
			NotificationCount: int64(userRoomData.NotificationCount),
			HighlightCount:    int64(userRoomData.HighlightCount),
			Timeline:          roomToTimeline[roomID],
			RequiredState:     requiredState,
			InviteState:       inviteState,
			Initial:           true,
			IsDM:              userRoomData.IsDM,
			JoinedCount:       metadata.JoinCount,
			InvitedCount:      &metadata.InviteCount,
			PrevBatch:         userRoomData.RequestedLatestEvents.PrevBatch,
			Timestamp:         maxTs,
		}
	}

	if rsm.IsLazyLoading() {
		for roomID, userIDs := range roomToUsersInTimeline {
			s.lazyCache.Add(roomID, userIDs...)
		}
	}
	return rooms
}

func (s *ConnState) trackSetupDuration(dur time.Duration, isInitial bool) {
	if s.setupHistogramVec == nil {
		return
	}
	val := "0"
	if isInitial {
		val = "1"
	}
	s.setupHistogramVec.WithLabelValues(val).Observe(float64(dur.Seconds()))
}

func (s *ConnState) trackProcessDuration(dur time.Duration, isInitial bool) {
	if s.processHistogramVec == nil {
		return
	}
	val := "0"
	if isInitial {
		val = "1"
	}
	s.processHistogramVec.WithLabelValues(val).Observe(float64(dur.Seconds()))
}

// Called when the connection is torn down
func (s *ConnState) Destroy() {
	s.userCache.Unsubscribe(s.userCacheID)
}

func (s *ConnState) Alive() bool {
	return !s.live.bufferFull
}

func (s *ConnState) UserID() string {
	return s.userID
}

func (s *ConnState) OnUpdate(ctx context.Context, up caches.Update) {
	// will eventually call s.live.onUpdate
	s.txnIDWaiter.Ingest(up)
}

// Called by the user cache when updates arrive
func (s *ConnState) OnRoomUpdate(ctx context.Context, up caches.RoomUpdate) {
	switch update := up.(type) {
	case *caches.RoomEventUpdate:
		if !update.EventData.AlwaysProcess && update.EventData.NID == 0 {
			// 0 -> this event was from a 'state' block, do not poke active connections.
			// This is not the same as checking if we have already processed this event: NID=0 means
			// it's part of initial room state. If we sent these events, we'd send them to clients in
			// the timeline section which is wrong.
			return
		}
		internal.AssertWithContext(ctx, "missing global room metadata", update.GlobalRoomMetadata() != nil)
		internal.Logf(ctx, "connstate", "queued update %d", update.EventData.NID)
		s.OnUpdate(ctx, update)
	case caches.RoomUpdate:
		internal.AssertWithContext(ctx, "missing global room metadata", update.GlobalRoomMetadata() != nil)
		s.OnUpdate(ctx, update)
	default:
		logger.Warn().Str("room_id", up.RoomID()).Msg("OnRoomUpdate unknown update type")
	}
}

func (s *ConnState) PublishEventsUpTo(roomID string, nid int64) {
	s.txnIDWaiter.PublishUpToNID(roomID, nid)
}

// clampSliceRangeToListSize helps us to send client-friendly SYNC and INVALIDATE ranges.
//
// Suppose the client asks for a window on positions [10, 19]. If the list
// has exactly 12 rooms, the window will see 3: those at positions 10, 11
// and 12. In this situation, it is helpful for clients to be given the
// "effective" range [10, 12] rather than the "conceptual" range [10, 19].
//
// The "full" room list occupies positions [0, totalRooms - 1]. If the given range r
// does not overlap the full room list, return nil. Otherwise, return the intersection
// of r with the full room list.
func clampSliceRangeToListSize(ctx context.Context, r [2]int64, totalRooms int64) [2]int64 {
	lastIndexWithRoom := totalRooms - 1
	internal.AssertWithContext(ctx, "Start of range exceeds last room index in list", r[0] <= lastIndexWithRoom)
	if r[1] <= lastIndexWithRoom {
		return r
	} else {
		return [2]int64{r[0], lastIndexWithRoom}
	}
}<|MERGE_RESOLUTION|>--- conflicted
+++ resolved
@@ -224,9 +224,8 @@
 
 	// Handle extensions AFTER processing lists as extensions may need to know which rooms the client
 	// is being notified about (e.g. for room account data)
-<<<<<<< HEAD
-	ctx, region := internal.StartSpan(ctx, "extensions")
-	response.Extensions = s.extensionsHandler.Handle(ctx, s.muxedReq.Extensions, extensions.Context{
+	extCtx, region := internal.StartSpan(reqCtx, "extensions")
+	response.Extensions = s.extensionsHandler.Handle(extCtx, s.muxedReq.Extensions, extensions.Context{
 		UserID:             s.userID,
 		DeviceID:           s.deviceID,
 		RoomIDToTimeline:   response.RoomIDsToTimelineEventIDs(),
@@ -234,14 +233,6 @@
 		RoomIDsToLists:     s.lists.ListsByVisibleRoomIDs(s.muxedReq.Lists),
 		AllSubscribedRooms: s.muxedReq.SubscribedRoomIDs(),
 		AllLists:           s.muxedReq.ListKeys(),
-=======
-	extCtx, region := internal.StartSpan(reqCtx, "extensions")
-	response.Extensions = s.extensionsHandler.Handle(extCtx, s.muxedReq.Extensions, extensions.Context{
-		UserID:           s.userID,
-		DeviceID:         s.deviceID,
-		RoomIDToTimeline: response.RoomIDsToTimelineEventIDs(),
-		IsInitial:        isInitial,
->>>>>>> 088f30be
 	})
 	region.End()
 
