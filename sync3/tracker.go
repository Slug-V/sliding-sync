package sync3

import (
	"sync"
)

type set map[string]struct{}

// Tracks who is joined to which rooms. This is critical from a security perspective in order to
// ensure that only the users joined to the room receive events in that room. Consider the situation
// where Alice and Bob are joined to room X. If Alice gets kicked from X, the proxy server will still
// receive messages for room X due to Bob being joined to the room. We therefore need to decide which
// active connections should be pushed events, which is what this tracker does.
type JoinedRoomsTracker struct {
	// map of room_id to joined user IDs.
	roomIDToJoinedUsers map[string]set
	userIDToJoinedRooms map[string]set
	// not for security, just to track invite counts correctly as Synapse can send dupe invite->join events
	// so increment +-1 counts don't work.
	roomIDToInvitedUsers map[string]set
	mu                   *sync.RWMutex
}

func NewJoinedRoomsTracker() *JoinedRoomsTracker {
	return &JoinedRoomsTracker{
		roomIDToJoinedUsers:  make(map[string]set),
		userIDToJoinedRooms:  make(map[string]set),
		roomIDToInvitedUsers: make(map[string]set),
		mu:                   &sync.RWMutex{},
	}
}

// Startup efficiently sets up the joined rooms tracker, but isn't safe to call with live traffic,
// as it replaces all known in-memory state. Panics if called on a non-empty tracker.
func (t *JoinedRoomsTracker) Startup(roomToJoinedUsers map[string][]string) {
	t.mu.Lock()
	defer t.mu.Unlock()
	if len(t.roomIDToJoinedUsers) > 0 || len(t.userIDToJoinedRooms) > 0 {
		panic("programming error: cannot call JoinedRoomsTracker.Startup with existing data already set!")
	}
	for roomID, userIDs := range roomToJoinedUsers {
		userSet := make(set)
		for _, u := range userIDs {
			userSet[u] = struct{}{}
			rooms := t.userIDToJoinedRooms[u]
			if rooms == nil {
				rooms = make(set)
			}
			rooms[roomID] = struct{}{}
			t.userIDToJoinedRooms[u] = rooms
		}
		t.roomIDToJoinedUsers[roomID] = userSet
	}
}

func (t *JoinedRoomsTracker) IsUserJoined(userID, roomID string) bool {
	t.mu.RLock()
	defer t.mu.RUnlock()
	users := t.roomIDToJoinedUsers[roomID]
	for u := range users {
		if u == userID {
			return true
		}
	}
	return false
}

// UserJoinedRoom marks the given user as having joined the given room. Returns true
// if the user was not joined to the room prior to this call, and false otherwise.
func (t *JoinedRoomsTracker) UserJoinedRoom(userID, roomID string) bool {
	u := make([]string, 1, 1)
	u[0] = userID
	return t.UsersJoinedRoom(u, roomID)
}

// UsersJoinedRoom marks the given slice of users as having joined the given room.
// Returns true if at least one of the users was not joined to the room prior to the
// call, and false otherwise.
func (t *JoinedRoomsTracker) UsersJoinedRoom(userIDs []string, roomID string) bool {
	t.mu.Lock()
	defer t.mu.Unlock()
	wasJoined := true
	users := t.roomIDToJoinedUsers[roomID]
	for _, newlyJoinedUser := range userIDs {
		_, exists := users[newlyJoinedUser]
		if !exists {
			wasJoined = false
			break
		}
	}

	// pull out room specific structs
	joinedUsers := t.roomIDToJoinedUsers[roomID]
	if joinedUsers == nil {
		joinedUsers = make(set)
	}
	invitedUsers := t.roomIDToInvitedUsers[roomID]

	// loop user specific structs
	for _, newlyJoinedUser := range userIDs {
		joinedRooms := t.userIDToJoinedRooms[newlyJoinedUser]
		if joinedRooms == nil {
			joinedRooms = make(set)
		}

		delete(invitedUsers, newlyJoinedUser)
		joinedRooms[roomID] = struct{}{}
		joinedUsers[newlyJoinedUser] = struct{}{}
		t.userIDToJoinedRooms[newlyJoinedUser] = joinedRooms
	}

	t.roomIDToJoinedUsers[roomID] = joinedUsers
	t.roomIDToInvitedUsers[roomID] = invitedUsers
	return !wasJoined
}

// UserLeftRoom marks the given user as having left the given room.
// Returns true if this user _was_ joined or invited to the room before this call,
// and false otherwise.
func (t *JoinedRoomsTracker) UserLeftRoom(userID, roomID string) bool {
	t.mu.Lock()
	defer t.mu.Unlock()
	joinedRooms := t.userIDToJoinedRooms[userID]
	joinedUsers := t.roomIDToJoinedUsers[roomID]
	invitedUsers := t.roomIDToInvitedUsers[roomID]

	_, wasJoined := joinedUsers[userID]
	_, wasInvited := invitedUsers[userID]

	delete(joinedRooms, roomID)
	delete(joinedUsers, userID)
	delete(invitedUsers, userID)
	t.userIDToJoinedRooms[userID] = joinedRooms
	t.roomIDToJoinedUsers[roomID] = joinedUsers
	t.roomIDToInvitedUsers[roomID] = invitedUsers

	return wasJoined || wasInvited
}

func (t *JoinedRoomsTracker) JoinedRoomsForUser(userID string) []string {
	t.mu.RLock()
	defer t.mu.RUnlock()
	rooms := t.userIDToJoinedRooms[userID]
	if rooms == nil || len(rooms) == 0 {
		return nil
	}
	n := len(rooms)
	i := 0
	result := make([]string, n)
	for roomID := range rooms {
		result[i] = roomID
		i++
	}
	return result
}

// JoinedUsersForRoom returns the joined users in the given room, filtered by the filter function if provided. If one is not
// provided, all joined users are returned. Returns the join count at the time this function was called.
func (t *JoinedRoomsTracker) JoinedUsersForRoom(roomID string, filter func(userID string) bool) (matchedUserIDs []string, joinCount int) {
	t.mu.RLock()
	defer t.mu.RUnlock()
	users := t.roomIDToJoinedUsers[roomID]
	if users == nil || len(users) == 0 {
		return nil, 0
	}
	n := len(users)
	if filter == nil {
		filter = func(userID string) bool { return true }
	}
	for userID := range users {
		if filter(userID) {
			matchedUserIDs = append(matchedUserIDs, userID)
		}
	}
	return matchedUserIDs, n
}

func (t *JoinedRoomsTracker) UsersInvitedToRoom(userIDs []string, roomID string) {
	t.mu.Lock()
	defer t.mu.Unlock()
	users := t.roomIDToInvitedUsers[roomID]
	if users == nil {
		users = make(set)
	}
	for _, userID := range userIDs {
		users[userID] = struct{}{}
	}
	t.roomIDToInvitedUsers[roomID] = users
}

func (t *JoinedRoomsTracker) NumInvitedUsersForRoom(roomID string) int {
	t.mu.RLock()
	defer t.mu.RUnlock()
	return len(t.roomIDToInvitedUsers[roomID])
}

// ReloadMembershipsForRoom overwrites the JoinedRoomsTracker state for one room to the
<<<<<<< HEAD
// given list of joined and invited users. It returns the list of users who were joined
// or invited prior to this call, but are no longer joined nor invited.
=======
// given list of joined and invited users.
>>>>>>> 30586cf1
func (t *JoinedRoomsTracker) ReloadMembershipsForRoom(roomID string, joined, invited []string) {
	newJoined := make(set, len(joined))
	newInvited := make(set, len(invited))
	for _, member := range joined {
		newJoined[member] = struct{}{}
	}
	for _, member := range invited {
		newInvited[member] = struct{}{}
	}

	t.mu.Lock()
	defer t.mu.Unlock()

	// 1. Overwrite the room's memberships with the given arguments.
	oldJoined := t.roomIDToJoinedUsers[roomID]
	t.roomIDToJoinedUsers[roomID] = newJoined
	t.roomIDToInvitedUsers[roomID] = newInvited

	// 2. Mark the joined users as being joined to this room.
	for userID := range newJoined {
		if t.userIDToJoinedRooms[userID] == nil {
			t.userIDToJoinedRooms[userID] = make(set)
		}
		t.userIDToJoinedRooms[userID][roomID] = struct{}{}
	}

	// 3. Scan the old joined list for users who are no longer joined, and mark them as such.
	for userID := range oldJoined {
		_, stillJoined := newJoined[userID]
		if !stillJoined {
			delete(t.userIDToJoinedRooms[userID], roomID)
		}
	}
<<<<<<< HEAD

	return
=======
>>>>>>> 30586cf1
}<|MERGE_RESOLUTION|>--- conflicted
+++ resolved
@@ -195,12 +195,7 @@
 }
 
 // ReloadMembershipsForRoom overwrites the JoinedRoomsTracker state for one room to the
-<<<<<<< HEAD
-// given list of joined and invited users. It returns the list of users who were joined
-// or invited prior to this call, but are no longer joined nor invited.
-=======
 // given list of joined and invited users.
->>>>>>> 30586cf1
 func (t *JoinedRoomsTracker) ReloadMembershipsForRoom(roomID string, joined, invited []string) {
 	newJoined := make(set, len(joined))
 	newInvited := make(set, len(invited))
@@ -234,9 +229,4 @@
 			delete(t.userIDToJoinedRooms[userID], roomID)
 		}
 	}
-<<<<<<< HEAD
-
-	return
-=======
->>>>>>> 30586cf1
 }