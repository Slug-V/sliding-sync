package caches_test

import (
	"bytes"
	"context"
	"encoding/json"
	"github.com/matrix-org/sliding-sync/internal"
	"testing"

	"github.com/matrix-org/sliding-sync/state"
	"github.com/matrix-org/sliding-sync/sync3"
	"github.com/matrix-org/sliding-sync/sync3/caches"
	"github.com/matrix-org/sliding-sync/testutils"
)

func TestGlobalCacheLoadState(t *testing.T) {
	ctx := context.Background()
	store := state.NewStorage(postgresConnectionString)
	roomID := "!TestConnMapLoadState:localhost"
	roomID2 := "!another:localhost"
	alice := "@alice:localhost"
	bob := "@bob:localhost"
	charlie := "@charlie:localhost"
	events := []json.RawMessage{
		testutils.NewStateEvent(t, "m.room.create", "", alice, map[string]interface{}{"creator": alice}),
		testutils.NewJoinEvent(t, alice),
		testutils.NewStateEvent(t, "m.room.join_rules", "", alice, map[string]interface{}{"join_rule": "public"}),
		testutils.NewJoinEvent(t, bob),
		testutils.NewJoinEvent(t, charlie),
		testutils.NewStateEvent(t, "m.room.name", "", alice, map[string]interface{}{"name": "The Room Name"}),
		testutils.NewStateEvent(t, "m.room.name", "", alice, map[string]interface{}{"name": "The Updated Room Name"}),
	}
	eventsRoom2 := []json.RawMessage{
		testutils.NewStateEvent(t, "m.room.create", "", alice, map[string]interface{}{"creator": alice}),
		testutils.NewJoinEvent(t, alice),
		testutils.NewStateEvent(t, "m.room.join_rules", "", alice, map[string]interface{}{"join_rule": "public"}),
		testutils.NewJoinEvent(t, bob),
		testutils.NewJoinEvent(t, charlie),
		testutils.NewStateEvent(t, "m.room.name", "", alice, map[string]interface{}{"name": "The Room Name"}),
		testutils.NewStateEvent(t, "m.room.name", "", alice, map[string]interface{}{"name": "The Updated Room Name"}),
	}
<<<<<<< HEAD
	_, _, err := store.Accumulate(alice, roomID2, internal.TimelineResponse{Events: eventsRoom2})
=======
	_, err := store.Accumulate(alice, roomID2, "", eventsRoom2)
>>>>>>> 3a451cb2
	if err != nil {
		t.Fatalf("Accumulate: %s", err)
	}

<<<<<<< HEAD
	_, latestNIDs, err := store.Accumulate(alice, roomID, internal.TimelineResponse{Events: events})
=======
	accResult, err := store.Accumulate(alice, roomID, "", events)
>>>>>>> 3a451cb2
	if err != nil {
		t.Fatalf("Accumulate: %s", err)
	}
	latest := accResult.TimelineNIDs[len(accResult.TimelineNIDs)-1]
	globalCache := caches.NewGlobalCache(store)
	testCases := []struct {
		name                  string
		me                    string
		requiredState         [][2]string
		wantEvents            map[string][]json.RawMessage
		roomToUsersInTimeline map[string][]string
	}{
		{
			name: "single required state returns a single event",
			requiredState: [][2]string{
				{"m.room.create", ""},
			},
			wantEvents: map[string][]json.RawMessage{
				roomID: {events[0]},
			},
		},
		{
			name: "unknown event returns no error but no events either",
			requiredState: [][2]string{
				{"i do not exist", ""},
			},
			wantEvents: map[string][]json.RawMessage{
				roomID: {},
			},
		},
		{
			name: "multiple required state returns both",
			requiredState: [][2]string{
				{"m.room.create", ""}, {"m.room.join_rules", ""},
			},
			wantEvents: map[string][]json.RawMessage{
				roomID: {events[0], events[2]},
			},
		},
		{
			name: "mixed existing and non-existant state returns stuff that exists",
			requiredState: [][2]string{
				{"i do not exist", ""}, {"m.room.create", ""},
			},
			wantEvents: map[string][]json.RawMessage{
				roomID: {events[0]},
			},
		},
		{
			name: "state key matching works",
			requiredState: [][2]string{
				{"m.room.member", bob},
			},
			wantEvents: map[string][]json.RawMessage{
				roomID: {events[3]},
			},
		},
		{
			name: "state key wildcard matching works",
			requiredState: [][2]string{
				{"m.room.member", "*"},
			},
			wantEvents: map[string][]json.RawMessage{
				roomID: {events[1], events[3], events[4]},
			},
		},
		{
			name: "event type wildcard matching works",
			requiredState: [][2]string{
				{"*", ""},
			},
			wantEvents: map[string][]json.RawMessage{
				roomID: {events[0], events[2], events[6]},
			},
		},
		{
			name: "all state wildcard matching works",
			requiredState: [][2]string{
				{"*", "*"},
			},
			wantEvents: map[string][]json.RawMessage{
				roomID: {events[0], events[1], events[2], events[3], events[4], events[6]},
			},
		},
		{
			name: "multiple entries for the same state do not return duplicates",
			requiredState: [][2]string{
				{"m.room.create", ""}, {"m.room.create", ""}, {"m.room.create", ""}, {"m.room.create", ""},
			},
			wantEvents: map[string][]json.RawMessage{
				roomID: {events[0]},
			},
		},
		{
			name: "the newest event is returned in a match",
			requiredState: [][2]string{
				{"m.room.name", ""},
			},
			wantEvents: map[string][]json.RawMessage{
				roomID: {events[6]},
			},
		},
		{
			name: "state key matching for multiple rooms works",
			requiredState: [][2]string{
				{"m.room.member", bob},
			},
			wantEvents: map[string][]json.RawMessage{
				roomID:  {events[3]},
				roomID2: {eventsRoom2[3]},
			},
		},
		{
			name: "using $ME works",
			me:   alice,
			requiredState: [][2]string{
				{"m.room.member", sync3.StateKeyMe},
			},
			wantEvents: map[string][]json.RawMessage{
				roomID:  {events[1]},
				roomID2: {eventsRoom2[1]},
			},
		},
		{
			name: "using $ME ignores other member events",
			me:   "@bogus-user:example.com",
			requiredState: [][2]string{
				{"m.room.member", sync3.StateKeyMe},
			},
			wantEvents: nil,
		},
		{
			name: "using $LAZY works",
			me:   alice,
			requiredState: [][2]string{
				{"m.room.member", sync3.StateKeyLazy},
			},
			wantEvents: map[string][]json.RawMessage{
				roomID:  {events[1], events[4]},
				roomID2: {eventsRoom2[1], eventsRoom2[4]},
			},
			roomToUsersInTimeline: map[string][]string{
				roomID:  {alice, charlie},
				roomID2: {alice, charlie},
			},
		},
		{
			name: "using $LAZY and $ME works",
			me:   alice,
			requiredState: [][2]string{
				{"m.room.member", sync3.StateKeyLazy},
				{"m.room.member", sync3.StateKeyMe},
			},
			wantEvents: map[string][]json.RawMessage{
				roomID:  {events[1], events[4]},
				roomID2: {eventsRoom2[1], eventsRoom2[4]},
			},
			roomToUsersInTimeline: map[string][]string{
				roomID:  {charlie},
				roomID2: {charlie},
			},
		},
	}
	for _, tc := range testCases {
		t.Run(tc.name, func(t *testing.T) {
			var roomIDs []string
			for r := range tc.wantEvents {
				roomIDs = append(roomIDs, r)
			}
			rs := sync3.RoomSubscription{
				RequiredState: tc.requiredState,
			}
			gotMap := globalCache.LoadRoomState(ctx, roomIDs, latest, rs.RequiredStateMap(tc.me), tc.roomToUsersInTimeline)
			for _, roomID := range roomIDs {
				got := gotMap[roomID]
				wantEvents := tc.wantEvents[roomID]
				if len(got) != len(wantEvents) {
					t.Errorf("LoadState %d for rooms %v required_state %v got %d events want %d.", latest, roomIDs, tc.requiredState, len(got), len(wantEvents))
					continue
				}
				for i := range wantEvents {
					if !bytes.Equal(got[i], wantEvents[i]) {
						t.Errorf("LoadState %d for input %v at pos %d:\ngot  %s\nwant %s", latest, tc.requiredState, i, string(got[i]), string(wantEvents[i]))
					}
				}
			}
		})
	}
}<|MERGE_RESOLUTION|>--- conflicted
+++ resolved
@@ -39,20 +39,12 @@
 		testutils.NewStateEvent(t, "m.room.name", "", alice, map[string]interface{}{"name": "The Room Name"}),
 		testutils.NewStateEvent(t, "m.room.name", "", alice, map[string]interface{}{"name": "The Updated Room Name"}),
 	}
-<<<<<<< HEAD
-	_, _, err := store.Accumulate(alice, roomID2, internal.TimelineResponse{Events: eventsRoom2})
-=======
-	_, err := store.Accumulate(alice, roomID2, "", eventsRoom2)
->>>>>>> 3a451cb2
+	_, err := store.Accumulate(alice, roomID2, internal.TimelineResponse{Events: eventsRoom2})
 	if err != nil {
 		t.Fatalf("Accumulate: %s", err)
 	}
 
-<<<<<<< HEAD
-	_, latestNIDs, err := store.Accumulate(alice, roomID, internal.TimelineResponse{Events: events})
-=======
-	accResult, err := store.Accumulate(alice, roomID, "", events)
->>>>>>> 3a451cb2
+	accResult, err := store.Accumulate(alice, roomID, internal.TimelineResponse{Events: events})
 	if err != nil {
 		t.Fatalf("Accumulate: %s", err)
 	}
